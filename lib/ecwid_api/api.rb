--- conflicted
+++ resolved
@@ -5,8 +5,6 @@
     require_relative "api/products"
     require_relative "api/categories"
     require_relative "api/product_combinations"
-<<<<<<< HEAD
-=======
     require_relative "api/profile"
 
     # Private: Gets the Client
@@ -29,6 +27,5 @@
         raise ResponseError.new(response)
       end
     end
->>>>>>> 801bea44
   end
 end